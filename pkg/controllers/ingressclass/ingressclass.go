/*
 *
 * * OCI Native Ingress Controller
 * *
 * * Copyright (c) 2023 Oracle America, Inc. and its affiliates.
 * * Licensed under the Universal Permissive License v 1.0 as shown at https://oss.oracle.com/licenses/upl/
 *
 */

package ingressclass

import (
	"context"
	"encoding/json"
	"fmt"
	"time"

	"github.com/oracle/oci-native-ingress-controller/pkg/client"
	"github.com/oracle/oci-native-ingress-controller/pkg/exception"
	"k8s.io/klog/v2"

	ctrcache "sigs.k8s.io/controller-runtime/pkg/cache"
	ctrclient "sigs.k8s.io/controller-runtime/pkg/client"

	networkingv1 "k8s.io/api/networking/v1"
	apierrors "k8s.io/apimachinery/pkg/api/errors"
	metav1 "k8s.io/apimachinery/pkg/apis/meta/v1"
	"k8s.io/apimachinery/pkg/types"
	utilruntime "k8s.io/apimachinery/pkg/util/runtime"
	"k8s.io/apimachinery/pkg/util/wait"
	networkinginformers "k8s.io/client-go/informers/networking/v1"
	networkinglisters "k8s.io/client-go/listers/networking/v1"
	"k8s.io/client-go/tools/cache"
	"k8s.io/client-go/util/retry"
	"k8s.io/client-go/util/workqueue"

	"github.com/pkg/errors"

	"github.com/oracle/oci-go-sdk/v65/common"
	ociloadbalancer "github.com/oracle/oci-go-sdk/v65/loadbalancer"
	"github.com/oracle/oci-native-ingress-controller/api/v1beta1"
	"github.com/oracle/oci-native-ingress-controller/pkg/util"
)

var errIngressClassNotReady = errors.New("ingress class not ready")

const DefaultIngress = "default_ingress"

// Controller demonstrates how to implement a controller with client-go.
type Controller struct {
	defaultCompartmentId string
	defaultSubnetId      string
	controllerClass      string

	lister   networkinglisters.IngressClassLister
	queue    workqueue.RateLimitingInterface
	informer networkinginformers.IngressClassInformer
	client   *client.Client
	cache    ctrcache.Cache
}

// NewController creates a new Controller.
func NewController(defaultCompartmentId string, defaultSubnetId string, controllerClass string, informer networkinginformers.IngressClassInformer,
	client *client.Client, ctrcache ctrcache.Cache) *Controller {

	c := &Controller{
		defaultCompartmentId: defaultCompartmentId,
		defaultSubnetId:      defaultSubnetId,
		controllerClass:      controllerClass,
		informer:             informer,
		lister:               informer.Lister(),
		client:               client,
		cache:                ctrcache,
		queue:                workqueue.NewRateLimitingQueue(workqueue.NewItemExponentialFailureRateLimiter(10*time.Second, 5*time.Minute)),
	}

	informer.Informer().AddEventHandler(
		cache.ResourceEventHandlerFuncs{
			AddFunc:    c.ingressClassAdd,
			UpdateFunc: c.ingressClassUpdate,
			DeleteFunc: c.ingressClassDelete,
		},
	)

	return c
}

func (c *Controller) enqueueIngressClass(ingressClass *networkingv1.IngressClass) {
	key, err := cache.MetaNamespaceKeyFunc(ingressClass)
	if err != nil {
		utilruntime.HandleError(fmt.Errorf("couldn't get key for object %#v: %v", ingressClass, err))
		return
	}

	c.queue.Add(key)
}

func (c *Controller) ingressClassAdd(obj interface{}) {
	ic := obj.(*networkingv1.IngressClass)
	klog.V(4).InfoS("Adding ingress class", "ingressClass", klog.KObj(ic))
	c.enqueueIngressClass(ic)
}

func (c *Controller) ingressClassUpdate(old, new interface{}) {
	oldIngressClass := old.(*networkingv1.IngressClass)
	newIngressClass := new.(*networkingv1.IngressClass)

	klog.V(4).InfoS("Updating ingress class", "ingressClass", klog.KObj(oldIngressClass))
	c.enqueueIngressClass(newIngressClass)
}

func (c *Controller) ingressClassDelete(obj interface{}) {
	ic, ok := obj.(*networkingv1.IngressClass)
	if !ok {
		tombstone, ok := obj.(cache.DeletedFinalStateUnknown)
		if !ok {
			utilruntime.HandleError(fmt.Errorf("couldn't get object from tombstone %#v", obj))
			return
		}
		ic, ok = tombstone.Obj.(*networkingv1.IngressClass)
		if !ok {
			utilruntime.HandleError(fmt.Errorf("tombstone contained object that is not a Ingress Class %#v", obj))
			return
		}
	}

	klog.V(4).InfoS("Deleting ingress Class", "ingressClass", klog.KObj(ic))
	c.enqueueIngressClass(ic)
}

func (c *Controller) processNextItem() bool {
	// Wait until there is a new item in the working queue
	key, quit := c.queue.Get()
	if quit {
		return false
	}
	// Tell the queue that we are done with processing this key. This unblocks the key for other workers
	// This allows safe parallel processing because two pods with the same key are never processed in
	// parallel.
	defer c.queue.Done(key)

	// Invoke the method containing the business logic
	err := c.sync(key.(string))

	// Handle the error if something went wrong during the execution of the business logic
	c.handleErr(err, key)
	return true
}

// sync is the business logic of the controller.
func (c *Controller) sync(key string) error {
	namespace, name, err := cache.SplitMetaNamespaceKey(key)
	if err != nil {
		klog.ErrorS(err, "Failed to split meta namespace cache key", "cacheKey", key)
		return err
	}

	startTime := time.Now()
	klog.V(4).InfoS("Started syncing ingress class", "ingressClass", klog.KRef(namespace, name), "startTime", startTime)
	defer func() {
		klog.V(4).InfoS("Finished syncing ingress class", "ingressClass", klog.KRef(namespace, name), "duration", time.Since(startTime))
	}()

	ingressClass, err := c.lister.Get(name)
	if apierrors.IsNotFound(err) {
		klog.V(2).InfoS("ingress class has been deleted", "ingressClass", klog.KRef(namespace, name))
		return nil
	}
	if err != nil {
		return err
	}

	if ingressClass.Spec.Controller != c.controllerClass {
		klog.V(2).Info("skipping ingress class not for this controller")
		// skipping since ingress class is not applicable to this controller
		return nil
	}

	if isIngressControllerDeleting(ingressClass) {
		return c.deleteIngressClass(ingressClass)
	}

	err = c.ensureFinalizer(ingressClass)
	if err != nil {
		return err
	}

	err = c.ensureLoadBalancer(ingressClass)
	if err != nil {
		return err
	}

	return nil
}

func (c *Controller) getLoadBalancer(ic *networkingv1.IngressClass) (*ociloadbalancer.LoadBalancer, error) {
	lbID := util.GetIngressClassLoadBalancerId(ic)
	if lbID == "" {
		return nil, &exception.NotFoundServiceError{}
	}

	lb, _, err := c.client.GetLbClient().GetLoadBalancer(context.TODO(), lbID)
	if err != nil {
		return nil, err
	}

	return lb, nil
}

func (c *Controller) ensureLoadBalancer(ic *networkingv1.IngressClass) error {

	lb, err := c.getLoadBalancer(ic)
	svcErr, ok := common.IsServiceError(err)
	if err != nil && (ok && svcErr.GetHTTPStatusCode() != 404) {
		return err
	}

	icp := &v1beta1.IngressClassParameters{}
	if ic.Spec.Parameters != nil {
		namespace := ""
		if ic.Spec.Parameters.Namespace != nil {
			namespace = *ic.Spec.Parameters.Namespace
		}
		err = c.cache.Get(context.TODO(), ctrclient.ObjectKey{
			Name:      ic.Spec.Parameters.Name,
			Namespace: namespace,
		}, icp)
		if err != nil {
			return fmt.Errorf("unable to fetch IngressClassParameters %s: %w", ic.Spec.Parameters.Name, err)
		}
	}
<<<<<<< HEAD

	compartmentId := common.String(util.GetIngressClassCompartmentId(icp, c.defaultCompartmentId))

=======
>>>>>>> 82026202
	if lb == nil {
		klog.V(2).InfoS("Creating load balancer for ingress class", "ingressClass", ic.Name)

		createDetails := ociloadbalancer.CreateLoadBalancerDetails{
			CompartmentId: compartmentId,
			DisplayName:   common.String(util.GetIngressClassLoadBalancerName(ic, icp)),
			ShapeName:     common.String("flexible"),
			SubnetIds:     []string{util.GetIngressClassSubnetId(icp, c.defaultSubnetId)},
			IsPrivate:     common.Bool(icp.Spec.IsPrivate),
			BackendSets: map[string]ociloadbalancer.BackendSetDetails{
				DefaultIngress: {
					Policy: common.String("LEAST_CONNECTIONS"),
					HealthChecker: &ociloadbalancer.HealthCheckerDetails{
						Protocol: common.String("TCP"),
					},
				},
			},
			FreeformTags: map[string]string{"oci-native-ingress-controller-resource": "loadbalancer"},
		}

		if icp.Spec.ReservedPublicAddressId != "" {
			createDetails.ReservedIps = []ociloadbalancer.ReservedIp{{Id: common.String(icp.Spec.ReservedPublicAddressId)}}
		}

		createDetails.ShapeDetails = &ociloadbalancer.ShapeDetails{
			MinimumBandwidthInMbps: common.Int(icp.Spec.MinBandwidthMbps),
			MaximumBandwidthInMbps: common.Int(icp.Spec.MaxBandwidthMbps),
		}

		createLbRequest := ociloadbalancer.CreateLoadBalancerRequest{
			// Use UID as retry token so multiple requests in 24 hours won't recreate the same LoadBalancer,
			// but recreate of the IngressClass will trigger an LB within 24 hours.
			// If you used ingress class name it would disallow creation of more LB's even in different clusters potentially.
			OpcRetryToken:             common.String(fmt.Sprintf("create-lb-%s", ic.UID)),
			CreateLoadBalancerDetails: createDetails,
		}
		klog.Infof("Create lb request: %s", util.PrettyPrint(createLbRequest))
		lb, err = c.client.GetLbClient().CreateLoadBalancer(context.Background(), createLbRequest)
		if err != nil {
			return err
		}
	} else {
		c.checkForIngressClassParameterUpdates(lb, ic, icp)
	}

	if *lb.Id != util.GetIngressClassLoadBalancerId(ic) {
		klog.InfoS("Adding load balancer id to ingress class", "lbId", *lb.Id, "ingressClass", klog.KObj(ic))
		patchError, done := util.PatchIngressClassWithAnnotation(c.client.GetK8Client(), ic, util.IngressClassLoadBalancerIdAnnotation, *lb.Id)
		if done {
			return patchError
		}
	}

	// Add Web Application Firewall to LB
	if c.client.GetWafClient() != nil {
		err = c.setupWebApplicationFirewall(ic, compartmentId, lb.Id)
		if err != nil {
			return err
		}
	}

	klog.V(4).InfoS("checking if updates are required for load balancer", "ingressClass", klog.KObj(ic))
	return nil
}

func (c *Controller) setupWebApplicationFirewall(ic *networkingv1.IngressClass, compartmentId *string, lbId *string) error {
	firewall, err, err2, done := c.client.GetWafClient().GetFireWallId(c.client.GetK8Client(), ic, compartmentId, lbId)
	if done {
		return err2
	}
	// update to ingressclass
	if err == nil && firewall.GetId() != nil {
		patchError, done := util.PatchIngressClassWithAnnotation(c.client.GetK8Client(), ic, util.IngressClassFireWallIdAnnotation, *firewall.GetId())
		if done {
			return patchError
		}
	}
	return nil
}

func (c *Controller) checkForIngressClassParameterUpdates(lb *ociloadbalancer.LoadBalancer, ic *networkingv1.IngressClass, icp *v1beta1.IngressClassParameters) error {
	// check LoadBalancerName AND  MinBandwidthMbps ,MaxBandwidthMbps
	displayName := util.GetIngressClassLoadBalancerName(ic, icp)
	if *lb.DisplayName != displayName {

		detail := ociloadbalancer.UpdateLoadBalancerDetails{
			DisplayName: &displayName,
		}
		req := ociloadbalancer.UpdateLoadBalancerRequest{
			OpcRetryToken:             common.String(fmt.Sprintf("update-lb-detail-%s", ic.UID)),
			UpdateLoadBalancerDetails: detail,
			LoadBalancerId:            lb.Id,
		}

		klog.Infof("Update lb details request: %s", util.PrettyPrint(req))
		_, err := c.lbClient.UpdateLoadBalancer(context.Background(), req)
		if err != nil {
			return err
		}

	}

	if *lb.ShapeDetails.MaximumBandwidthInMbps != icp.Spec.MaxBandwidthMbps ||
		*lb.ShapeDetails.MinimumBandwidthInMbps != icp.Spec.MinBandwidthMbps {
		shapeDetails := &ociloadbalancer.ShapeDetails{
			MinimumBandwidthInMbps: common.Int(icp.Spec.MinBandwidthMbps),
			MaximumBandwidthInMbps: common.Int(icp.Spec.MaxBandwidthMbps),
		}

		req := ociloadbalancer.UpdateLoadBalancerShapeRequest{
			LoadBalancerId: lb.Id,
			UpdateLoadBalancerShapeDetails: ociloadbalancer.UpdateLoadBalancerShapeDetails{
				ShapeName:    common.String("flexible"),
				ShapeDetails: shapeDetails,
			},
			OpcRetryToken: common.String(fmt.Sprintf("update-lb-shape-%s", ic.UID)),
		}
		klog.Infof("Update lb shape request: %s", util.PrettyPrint(req))
		_, err := c.lbClient.UpdateLoadBalancerShape(context.Background(), req)
		if err != nil {
			return err
		}

	}
	return nil
}

func (c *Controller) deleteIngressClass(ic *networkingv1.IngressClass) error {

	err := c.deleteLoadBalancer(ic)
	if err != nil {
		return err
	}

	err = c.deleteFinalizer(ic)
	if err != nil {
		return err
	}

	return nil
}

func (c *Controller) deleteLoadBalancer(ic *networkingv1.IngressClass) error {
	lbID := util.GetIngressClassLoadBalancerId(ic)
	if lbID == "" {
		return nil
	}

	return c.client.GetLbClient().DeleteLoadBalancer(context.Background(), lbID)
}

func isIngressControllerDeleting(ic *networkingv1.IngressClass) bool {
	return ic.DeletionTimestamp != nil
}

func hasFinalizer(ic *networkingv1.IngressClass) bool {
	for _, f := range ic.Finalizers {
		if f == util.IngressControllerFinalizer {
			return true
		}
	}
	return false
}

func (c *Controller) ensureFinalizer(ic *networkingv1.IngressClass) error {
	if hasFinalizer(ic) {
		return nil
	}

	klog.Infof("adding finalizer to ingress class %v", ic.Name)

	var finalizers []string
	if ic.Finalizers != nil {
		finalizers = ic.Finalizers
	}

	err := retry.RetryOnConflict(retry.DefaultBackoff, func() error {
		patch, err := json.Marshal(&objectForFinalizersPatch{
			ObjectMetaForFinalizersPatch: ObjectMetaForFinalizersPatch{
				ResourceVersion: ic.GetResourceVersion(),
				Finalizers:      append(finalizers, util.IngressControllerFinalizer),
			},
		})
		if err != nil {
			return err
		}

		_, err = c.client.GetK8Client().NetworkingV1().IngressClasses().Patch(context.TODO(), ic.Name, types.MergePatchType, patch, metav1.PatchOptions{})
		return err
	})

	if apierrors.IsConflict(err) {
		return errors.Wrapf(err, "updateMaxRetries(%d) limit was reached while attempting to remove finalizer", retry.DefaultBackoff.Steps)
	}

	return err
}

func (c *Controller) deleteFinalizer(ic *networkingv1.IngressClass) error {
	if !hasFinalizer(ic) {
		return nil
	}

	err := retry.RetryOnConflict(retry.DefaultBackoff, func() error {
		patch, err := json.Marshal(&objectForFinalizersPatch{
			ObjectMetaForFinalizersPatch: ObjectMetaForFinalizersPatch{
				ResourceVersion: ic.GetResourceVersion(),
				Finalizers:      removeStrings(ic.GetFinalizers(), []string{util.IngressControllerFinalizer}),
			},
		})
		if err != nil {
			return err
		}

		_, err = c.client.GetK8Client().NetworkingV1().IngressClasses().Patch(context.TODO(), ic.Name, types.MergePatchType, patch, metav1.PatchOptions{})
		return err
	})

	if apierrors.IsConflict(err) {
		return errors.Wrapf(err, "updateMaxRetries(%d) limit was reached attempting to remove finalizer", retry.DefaultBackoff.Steps)
	}

	return err
}

// handleErr checks if an error happened and makes sure we will retry later.
func (c *Controller) handleErr(err error, key interface{}) {
	if err == nil {
		// Forget about the #AddRateLimited history of the key on every successful synchronization.
		// This ensures that future processing of updates for this key is not delayed because of
		// an outdated error history.
		c.queue.Forget(key)
		return
	}

	// This controller retries 5 times if something goes wrong. After that, it stops trying.
	if c.queue.NumRequeues(key) < 5 || errors.Is(err, errIngressClassNotReady) {
		klog.Infof("Error syncing ingress class %v: %v", key, err)

		// Re-enqueue the key rate limited. Based on the rate limiter on the
		// queue and the re-enqueue history, the key will be processed later again.
		c.queue.AddRateLimited(key)
		return
	}

	c.queue.Forget(key)
	// Report to an external entity that, even after several retries, we could not successfully process this key
	utilruntime.HandleError(err)
	klog.Infof("Dropping ingress class %q out of the queue: %v", key, err)
}

// Run begins watching and syncing.
func (c *Controller) Run(workers int, stopCh <-chan struct{}) {
	defer utilruntime.HandleCrash()

	// Let the workers stop when we are done
	defer c.queue.ShutDown()
	klog.Info("Starting Ingress Class controller")

	for i := 0; i < workers; i++ {
		go wait.Until(c.runWorker, time.Second, stopCh)
	}

	<-stopCh
	klog.Info("Stopping ingress class controller")
}

func (c *Controller) runWorker() {
	for c.processNextItem() {
	}
}

type objectForFinalizersPatch struct {
	ObjectMetaForFinalizersPatch `json:"metadata"`
}

// ObjectMetaForFinalizersPatch defines object meta struct for finalizers patch operation.
type ObjectMetaForFinalizersPatch struct {
	ResourceVersion string   `json:"resourceVersion"`
	Finalizers      []string `json:"finalizers"`
}

func removeStrings(slice []string, strings []string) (result []string) {
OUTER:
	for _, item := range slice {
		for _, s := range strings {

			if item == s {
				continue OUTER
			}
		}
		result = append(result, item)
	}
	return
}<|MERGE_RESOLUTION|>--- conflicted
+++ resolved
@@ -229,12 +229,8 @@
 			return fmt.Errorf("unable to fetch IngressClassParameters %s: %w", ic.Spec.Parameters.Name, err)
 		}
 	}
-<<<<<<< HEAD
 
 	compartmentId := common.String(util.GetIngressClassCompartmentId(icp, c.defaultCompartmentId))
-
-=======
->>>>>>> 82026202
 	if lb == nil {
 		klog.V(2).InfoS("Creating load balancer for ingress class", "ingressClass", ic.Name)
 
@@ -330,7 +326,7 @@
 		}
 
 		klog.Infof("Update lb details request: %s", util.PrettyPrint(req))
-		_, err := c.lbClient.UpdateLoadBalancer(context.Background(), req)
+		_, err := c.client.GetLbClient().UpdateLoadBalancer(context.Background(), req)
 		if err != nil {
 			return err
 		}
@@ -353,7 +349,7 @@
 			OpcRetryToken: common.String(fmt.Sprintf("update-lb-shape-%s", ic.UID)),
 		}
 		klog.Infof("Update lb shape request: %s", util.PrettyPrint(req))
-		_, err := c.lbClient.UpdateLoadBalancerShape(context.Background(), req)
+		_, err := c.client.GetLbClient().UpdateLoadBalancerShape(context.Background(), req)
 		if err != nil {
 			return err
 		}
